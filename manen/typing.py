--- conflicted
+++ resolved
@@ -1,17 +1,5 @@
-<<<<<<< HEAD
-from typing import TYPE_CHECKING
-=======
-# pylint: disable-all
-"""
-manen.typing
-============
-
-Describe some common types used by :py:mod:`manen`.
-"""
-
 from datetime import date
 from typing import Any, TypedDict, Union
->>>>>>> 02226bdb
 
 from selenium.webdriver.remote.webdriver import WebDriver
 from selenium.webdriver.remote.webelement import WebElement
